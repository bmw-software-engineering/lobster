import unittest
from tests_system.asserter import Asserter
from tests_system.lobster_report.lobster_report_system_test_case_base import (
    LobsterReportSystemTestCaseBase)


class ReportInvalidJsonTest(LobsterReportSystemTestCaseBase):
    def setUp(self):
        super().setUp()
        self._test_runner = self.create_test_runner()

    def test_invalid_json(self):
        # lobster-trace: core_report_req.Invalid_JSON_File
        self._test_runner.declare_input_file(self._data_directory /
                                             "invalid_json.conf")
        self._test_runner.declare_input_file(self._data_directory /
                                             "trlc_invalid_json.lobster")

        conf_file = "invalid_json.conf"
        self._test_runner.cmd_args.lobster_config = conf_file

        result = self._test_runner.run_tool_test()
        asserter = Asserter(self, result, self._test_runner)
        asserter.assertNoStdErrText()
        asserter.assertStdOutText(f"{conf_file}: lobster warning: configuration file format '.conf' "
                                  "is deprecated, please migrate to '.yaml' format\n"
                                  "trlc_invalid_json.lobster:6:2: "
                                  "lobster error: Extra data\n\n"
                                  "lobster-report: aborting due "
                                  "to earlier errors.\n")
        asserter.assertExitCode(1)

    def test_invalid_json_yaml(self):
        # lobster-trace: core_report_req.Invalid_JSON_File
        self._test_runner.declare_input_file(self._data_directory /
                                             "invalid_json.yaml")
        self._test_runner.declare_input_file(self._data_directory /
                                             "trlc_invalid_json.lobster")

        self._test_runner.cmd_args.lobster_config = "invalid_json.yaml"

        result = self._test_runner.run_tool_test()
        asserter = Asserter(self, result, self._test_runner)
        asserter.assertNoStdErrText()
        asserter.assertStdOutText("trlc_invalid_json.lobster:6:2: "
                                  "lobster error: Extra data\n\n"
                                  "lobster-report: aborting due "
                                  "to earlier errors.\n")
        asserter.assertExitCode(1)

    def test_missing_config_file(self):
        # lobster-trace: core_report_req.File_Not_Found
        missing_file = "non_existent_input.conf"
        self._test_runner.cmd_args.lobster_config = missing_file

        result = self._test_runner.run_tool_test()
        asserter = Asserter(self, result, self._test_runner)
        asserter.assertNoStdErrText()
        asserter.assertStdOutText(
            f"Config file not found: {missing_file}\n"
        )
        asserter.assertExitCode(1)

    def test_missing_config_file_yaml(self):
        # lobster-trace: core_report_req.File_Not_Found
        missing_file = "non_existent_input.yaml"
        self._test_runner.cmd_args.lobster_config = missing_file

        result = self._test_runner.run_tool_test()
        asserter = Asserter(self, result, self._test_runner)
        asserter.assertNoStdErrText()
        asserter.assertStdOutText(
            "non_existent_input.yaml: lobster error: Failed to validate yaml config file: "
            "[Errno 2] No such file or directory: 'non_existent_input.yaml'\n"
            "\n"
            "lobster-report: aborting due to earlier errors.\n"
        )
        asserter.assertExitCode(1)

    def test_unsupported_config_file(self):
        # lobster-trace: core_report_req.File_Not_Found
        missing_file = "non_existent_input.lobster"
        self._test_runner.cmd_args.lobster_config = missing_file

        result = self._test_runner.run_tool_test()
        asserter = Asserter(self, result, self._test_runner)
        asserter.assertNoStdErrText()
        asserter.assertStdOutText(
            "non_existent_input.lobster: lobster error: configuration file format is "
            "unsupported, please use '.yaml' format\n"
            "\n"
            "lobster-report: aborting due to earlier errors.\n"
        )
        asserter.assertExitCode(1)

    def test_lobster_exception_dump(self):
        # lobster-trace: core_report_req.Lobster_Exception_Dump_Invalid_Input
        self._test_runner.declare_input_file(self._data_directory /
                                             "invalid_input.conf")
        self._test_runner.declare_input_file(self._data_directory /
                                             "python_invalid_input.lobster")

        conf_file = "invalid_input.conf"
        self._test_runner.cmd_args.lobster_config = conf_file

        result = self._test_runner.run_tool_test()
        asserter = Asserter(self, result, self._test_runner)
        asserter.assertNoStdErrText()
        asserter.assertStdOutText(
            f"{conf_file}: lobster warning: configuration file format '.conf' "
            "is deprecated, please migrate to '.yaml' format\n"
            "LOBSTER Error: location data does not contain 'kind'\n"
            "------------------------------------------------------------\n"
            "{'column': None, 'file': '.\\\\software.py', 'line': 1}\n"
            "------------------------------------------------------------\n"
        )
        asserter.assertExitCode(1)

    def test_lobster_exception_dump_yaml(self):
        # lobster-trace: core_report_req.Lobster_Exception_Dump_Invalid_Input
        self._test_runner.declare_input_file(self._data_directory /
                                             "invalid_input.yaml")
        self._test_runner.declare_input_file(self._data_directory /
                                             "python_invalid_input.lobster")

        self._test_runner.cmd_args.lobster_config = "invalid_input.yaml"

        result = self._test_runner.run_tool_test()
        asserter = Asserter(self, result, self._test_runner)
        asserter.assertNoStdErrText()
        asserter.assertStdOutText(
            "LOBSTER Error: location data does not contain 'kind'\n"
            "------------------------------------------------------------\n"
            "{'column': None, 'file': '.\\\\software.py', 'line': 1}\n"
            "------------------------------------------------------------\n"
        )
        asserter.assertExitCode(1)

    def test_invalid_json_not_dict(self):
        # lobster-trace: core_report_req.Invalid_JSON_Not_Dict
        self._test_runner.declare_input_file(self._data_directory /
                                             "json_not_dict.conf")
        self._test_runner.declare_input_file(self._data_directory /
                                             "trlc_json_not_dict.lobster")

        conf_file = "json_not_dict.conf"
        self._test_runner.cmd_args.lobster_config = conf_file

        result = self._test_runner.run_tool_test()
        asserter = Asserter(self, result, self._test_runner)
        asserter.assertNoStdErrText()
        asserter.assertStdOutText(f"{conf_file}: lobster warning: configuration file format '.conf' "
                                  "is deprecated, please migrate to '.yaml' format\n"
                                  "trlc_json_not_dict.lobster: "
                                  "lobster error: parsed json is not an object\n\n"
                                  "lobster-report: aborting due "
                                  "to earlier errors.\n")
        asserter.assertExitCode(1)

    def test_invalid_json_not_dict_yaml(self):
        # lobster-trace: core_report_req.Invalid_JSON_Not_Dict
        self._test_runner.declare_input_file(self._data_directory /
<<<<<<< HEAD
                                             "json_not_dict.Yaml")
=======
                                             "json_not_dict.yaml")
>>>>>>> 3daca41c
        self._test_runner.declare_input_file(self._data_directory /
                                             "trlc_json_not_dict.lobster")

        self._test_runner.cmd_args.lobster_config = "json_not_dict.yaml"

        result = self._test_runner.run_tool_test()
        asserter = Asserter(self, result, self._test_runner)
        asserter.assertNoStdErrText()
        asserter.assertStdOutText("trlc_json_not_dict.lobster: "
                                  "lobster error: parsed json is not an object\n\n"
                                  "lobster-report: aborting due "
                                  "to earlier errors.\n")
        asserter.assertExitCode(1)


if __name__ == "__main__":
    unittest.main()<|MERGE_RESOLUTION|>--- conflicted
+++ resolved
@@ -160,11 +160,7 @@
     def test_invalid_json_not_dict_yaml(self):
         # lobster-trace: core_report_req.Invalid_JSON_Not_Dict
         self._test_runner.declare_input_file(self._data_directory /
-<<<<<<< HEAD
-                                             "json_not_dict.Yaml")
-=======
                                              "json_not_dict.yaml")
->>>>>>> 3daca41c
         self._test_runner.declare_input_file(self._data_directory /
                                              "trlc_json_not_dict.lobster")
 
