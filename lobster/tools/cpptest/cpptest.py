#!/usr/bin/env python3
#
# lobster_cpptest - Extract C++ tracing tags from comments in tests for LOBSTER
# Copyright (C) 2024 Bayerische Motoren Werke Aktiengesellschaft (BMW AG)
#
# This program is free software: you can redistribute it and/or modify
# it under the terms of the GNU Affero General Public License as
# published by the Free Software Foundation, either version 3 of the
# License, or (at your option) any later version.
#
# This program is distributed in the hope that it will be useful, but
# WITHOUT ANY WARRANTY; without even the implied warranty of
# MERCHANTABILITY or FITNESS FOR A PARTICULAR PURPOSE. See the GNU
# Affero General Public License for more details.
#
# You should have received a copy of the GNU Affero General Public
# License along with this program. If not, see
# <https://www.gnu.org/licenses/>.

import sys
import argparse
import os.path
from copy import copy
from enum import Enum
import yaml
from lobster.exceptions import LOBSTER_Exception
from lobster.items import Tracing_Tag, Activity
from lobster.location import File_Reference
from lobster.io import lobster_write
from lobster.tools.cpptest.parser.constants import Constants
from lobster.tools.cpptest.parser.requirements_parser import \
    ParserForRequirements
from lobster.version import get_version

OUTPUT  = "output"
CODEBEAMER_URL = "codebeamer_url"
MARKERS = "markers"
KIND    = "kind"

NAMESPACE_CPP = "cpp"
LANGUAGE_CPP = "C/C++"
FRAMEWORK_CPP_TEST = "cpptest"
KIND_FUNCTION = "Function"
CB_PREFIX = "CB-#"
MISSING = "Missing"


class RequirementTypes(Enum):
    REQS = '@requirement'
    REQ_BY = '@requiredby'
    DEFECT = '@defect'


SUPPORTED_REQUIREMENTS = [
    RequirementTypes.REQS.value,
    RequirementTypes.REQ_BY.value,
    RequirementTypes.DEFECT.value
]

map_test_type_to_key_name = {
    RequirementTypes.REQS.value: 'requirements',
    RequirementTypes.REQ_BY.value: 'required_by',
    RequirementTypes.DEFECT.value: 'defect_tracking_ids',
}


def parse_config_file(file_name: str) -> dict:
    """
    Parse the configuration dictionary from the given YAML config file.

    The configuration dictionary for cpptest must contain the `output` and
    `codebeamer_url` keys.
    Each output configuration dictionary contains a file name as a key and
    a value dictionary containing the keys `markers` and `kind`.
    The supported values for the `markers` list are specified in
    SUPPORTED_REQUIREMENTS.

    Parameters
    ----------
    file_name : str
        The file name of the cpptest YAML config file.

    Returns
    -------
    dict
        The dictionary containing the configuration for cpptest.

    Raises
    ------
    Exception
        If the config dictionary does not contain the required keys
        or is improperly formatted.
    """
    if not os.path.isfile(file_name):
        raise ValueError(f'{file_name} is not an existing file!')

    with open(file_name, "r", encoding='utf-8') as file:
        try:
            config_dict = yaml.safe_load(file)
        except yaml.scanner.ScannerError as ex:
            raise LOBSTER_Exception(message="Invalid config file") from ex

    if (not config_dict or OUTPUT not in config_dict or
            CODEBEAMER_URL not in config_dict):
        raise ValueError(f'Please follow the right config file structure! '
                         f'Missing attribute "{OUTPUT}" and '
                         f'"{CODEBEAMER_URL}"')

    output_config_dict = config_dict.get(OUTPUT)

    supported_markers = ', '.join(SUPPORTED_REQUIREMENTS)
    for output_file, output_file_config_dict in output_config_dict.items():
        if MARKERS not in output_file_config_dict:
            raise ValueError(f'Please follow the right config file structure! '
                             f'Missing attribute "{MARKERS}" for output file '
                             f'"{output_file}"')
        if KIND not in output_file_config_dict:
            raise ValueError(f'Please follow the right config file structure! '
                             f'Missing attribute "{KIND}" for output file '
                             f'"{output_file}"')

        for output_file_marker in output_file_config_dict.get(MARKERS, []):
            if output_file_marker not in SUPPORTED_REQUIREMENTS:
                raise ValueError(f'"{output_file_marker}" is not a supported '
                                 f'"{MARKERS}" value '
                                 f'for output file "{output_file}". '
                                 f'Supported values are: '
                                 f'"{supported_markers}"')

    return config_dict


def get_test_file_list(file_dir_list: list, extension_list: list) -> list:
    """
    Gets the list of test files.

    Given file names are added to the test file list without
    validating against the extension list.
    From given directory names only file names will be added
    to the test file list if their extension matches against
    the extension list.

    Parameters
    ----------
    file_dir_list : list
        A list containing file names and/or directory names
        to parse for file names.
    extension_list : list
        The list of file name extensions.

    Returns
    -------
    list
        The list of test files

    Raises
    ------
    Exception
        If the config dict does not contain the required keys
        or contains not supported values.
    """
    test_file_list = []

    for file_dir_entry in file_dir_list:
        if os.path.isfile(file_dir_entry):
            test_file_list.append(file_dir_entry)
        elif os.path.isdir(file_dir_entry):
            for path, _, files in os.walk(file_dir_entry):
                for filename in files:
                    _, ext = os.path.splitext(filename)
                    if ext in extension_list:
                        test_file_list.append(os.path.join(path, filename))
        else:
            raise ValueError(f'"{file_dir_entry}" is not a file or directory.')

    if len(test_file_list) == 0:
        raise ValueError(f'"{file_dir_list}" does not contain any test file.')

    return test_file_list


def collect_test_cases_from_test_files(test_file_list: list,
                                       codebeamer_url: str) -> list:
    """
    Collects the list of test cases from the given test files.

    Parameters
    ----------
    test_file_list : list
        The list of test files.
    codebeamer_url: str

    Returns
    -------
    list
        The list of test cases.
    """
    parser = ParserForRequirements()
    test_case_list = parser.collect_test_cases_for_test_files(
        test_files=test_file_list,
        codebeamer_url = codebeamer_url
    )
    return test_case_list


def create_lobster_items_output_dict_from_test_cases(
        test_case_list: list,
        config_dict: dict) -> dict:
    """
    Creates the lobster items dictionary for the given test cases grouped by
    configured output.

    Parameters
    ----------
    test_case_list : list
        The list of test cases.
    config_dict : dict
        The configuration dictionary.

    Returns
    -------
    dict
         The lobster items dictionary for the given test cases
         grouped by configured output.
    """
    lobster_items_output_dict = {}

    no_marker_output_file_name = ''
    output_config: dict = config_dict.get(OUTPUT)
    marker_output_config_dict = {}
    for output_file_name, output_config_dict in output_config.items():
        lobster_items_output_dict[output_file_name] = {}
        marker_list = output_config_dict.get(MARKERS)
        if isinstance(marker_list, list) and len(marker_list) >= 1:
            marker_output_config_dict[output_file_name] = output_config_dict
        else:
            no_marker_output_file_name = output_file_name

    if no_marker_output_file_name not in lobster_items_output_dict:
        lobster_items_output_dict[no_marker_output_file_name] = {}

    for test_case in test_case_list:
        function_name: str = test_case.suite_name
        file_name = os.path.abspath(test_case.file_name)
        line_nr = int(test_case.docu_start_line)
        function_uid = "%s:%s:%u" % (os.path.basename(file_name),
                                     function_name,
                                     line_nr)
        tag = Tracing_Tag(NAMESPACE_CPP, function_uid)
        loc = File_Reference(file_name, line_nr)
        key = tag.key()

        activity = \
            Activity(
                tag=tag,
                location=loc,
                framework=FRAMEWORK_CPP_TEST,
                kind=KIND_FUNCTION
            )

        contains_no_tracing_target = True
        for output_file_name, output_config_dict in (
                marker_output_config_dict.items()):
            tracing_target_list = []
            tracing_target_kind = output_config_dict.get(KIND)
            for marker in output_config_dict.get(MARKERS):
                if marker not in map_test_type_to_key_name:
                    continue

                for test_case_marker_value in getattr(
                        test_case,
                        map_test_type_to_key_name.get(marker)
                ):
                    if MISSING not in test_case_marker_value:
                        test_case_marker_value = (
                            test_case_marker_value.replace(CB_PREFIX, ""))
                        tracing_target = Tracing_Tag(
                            tracing_target_kind,
                            test_case_marker_value
                        )
                        tracing_target_list.append(tracing_target)

            if len(tracing_target_list) >= 1:
                contains_no_tracing_target = False
                lobster_item = copy(activity)
                for tracing_target in tracing_target_list:
                    lobster_item.add_tracing_target(tracing_target)

                lobster_items_output_dict.get(output_file_name)[key] = (
                    lobster_item)

        if contains_no_tracing_target:
            lobster_items_output_dict.get(no_marker_output_file_name)[key] = (
                activity)

    return lobster_items_output_dict


def write_lobster_items_output_dict(lobster_items_output_dict: dict):
    """
    Write the lobster items to the output.
    If the output file name is empty everything is written to stdout.

    Parameters
    ----------
    lobster_items_output_dict : dict
        The lobster items dictionary grouped by output.
    """
    lobster_generator = Constants.LOBSTER_GENERATOR
    for output_file_name, lobster_items in lobster_items_output_dict.items():
        item_count = len(lobster_items)
        if item_count <= 1:
            continue

        if output_file_name:
            with open(output_file_name, "w", encoding="UTF-8") as output_file:
                lobster_write(
                    output_file,
                    Activity,
                    lobster_generator,
                    lobster_items.values()
                )
            print(f'Written {item_count} lobster items to '
                  f'"{output_file_name}".')

        else:
            lobster_write(
                sys.stdout,
                Activity,
                lobster_generator,
                lobster_items.values()
            )
            print(f'Written {item_count} lobster items to stdout.')


def lobster_cpptest(file_dir_list: list, config_dict: dict):
    """
    The main function to parse requirements from comments
    for the given list of files and/or directories and write the
    created lobster dictionary to the configured outputs.

    Parameters
    ----------
    file_dir_list : list
        The list of files and/or directories to be parsed
    config_dict : dict
        The configuration dictionary
    """
    test_file_list = \
        get_test_file_list(
            file_dir_list=file_dir_list,
            extension_list=[".cpp", ".cc", ".c", ".h"]
        )

    test_case_list = \
        collect_test_cases_from_test_files(
            test_file_list=test_file_list,
            codebeamer_url=config_dict.get(CODEBEAMER_URL, '')
        )

    lobster_items_output_dict: dict = \
        create_lobster_items_output_dict_from_test_cases(
            test_case_list=test_case_list,
            config_dict=config_dict
        )

    write_lobster_items_output_dict(
        lobster_items_output_dict=lobster_items_output_dict
    )


ap = argparse.ArgumentParser()


@get_version(ap)
def main():
    """
    Main function to parse arguments, read configuration
    and launch lobster_cpptest.
    """
<<<<<<< HEAD
    # lobster-trace: cpptest_req.Valid_Source_Input_File_Paths
    # lobster-trace: cpptest_req.No_Source_Input_File_Path
    # lobster-trace: cpptest_req.Invalid_Source_Input_File_Paths
    ap.add_argument("files",
                    nargs="+",
                    metavar="FILE|DIR")
    ap.add_argument("--config-file",
                    help="path of the config file, it consists of "
                         "a requirement types as keys and "
                         "output filenames as value",
                    required=True,
                    default=None)
=======
    # lobster-trace: cpptest_req.Dummy_Requirement
    ap.add_argument("--config",
                    help=("Path to YAML file with arguments, "
                          "by default (cpptest-config.yaml)"),
                    default="cpptest-config.yaml")
>>>>>>> 6801a8c5

    options = ap.parse_args()

    try:
        config_dict = parse_config_file(options.config)

        options.files = config_dict.get("files", ["."])
        config_dict.pop("files", None)

        lobster_cpptest(
            file_dir_list=options.files,
            config_dict=config_dict
        )

    except ValueError as exception:
        ap.error(exception)


if __name__ == "__main__":
    sys.exit(main())<|MERGE_RESOLUTION|>--- conflicted
+++ resolved
@@ -378,26 +378,13 @@
     Main function to parse arguments, read configuration
     and launch lobster_cpptest.
     """
-<<<<<<< HEAD
     # lobster-trace: cpptest_req.Valid_Source_Input_File_Paths
     # lobster-trace: cpptest_req.No_Source_Input_File_Path
     # lobster-trace: cpptest_req.Invalid_Source_Input_File_Paths
-    ap.add_argument("files",
-                    nargs="+",
-                    metavar="FILE|DIR")
-    ap.add_argument("--config-file",
-                    help="path of the config file, it consists of "
-                         "a requirement types as keys and "
-                         "output filenames as value",
-                    required=True,
-                    default=None)
-=======
-    # lobster-trace: cpptest_req.Dummy_Requirement
     ap.add_argument("--config",
                     help=("Path to YAML file with arguments, "
                           "by default (cpptest-config.yaml)"),
                     default="cpptest-config.yaml")
->>>>>>> 6801a8c5
 
     options = ap.parse_args()
 
