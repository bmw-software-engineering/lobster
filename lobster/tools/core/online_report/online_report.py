#!/usr/bin/env python3
#
# lobster_online_report - Transform file references to github references
# Copyright (C) 2023-2025 Bayerische Motoren Werke Aktiengesellschaft (BMW AG)
#
# This program is free software: you can redistribute it and/or modify
# it under the terms of the GNU Affero General Public License as
# published by the Free Software Foundation, either version 3 of the
# License, or (at your option) any later version.
#
# This program is distributed in the hope that it will be useful, but
# WITHOUT ANY WARRANTY; without even the implied warranty of
# MERCHANTABILITY or FITNESS FOR A PARTICULAR PURPOSE. See the GNU
# Affero General Public License for more details.
#
# You should have received a copy of the GNU Affero General Public
# License along with this program. If not, see
# <https://www.gnu.org/licenses/>.

import re
import sys
import os
import argparse
import configparser
import subprocess

from lobster.report import Report
from lobster.location import File_Reference, Github_Reference
from lobster.version import get_version


class Parse_Error(Exception):
    pass


def is_git_main_module(path):
    return os.path.isdir(os.path.join(path, ".git"))


def is_dir_in_git_submodule(directory):
    """
    Checks if a given directory is nested inside a Git submodule.

    Args:
        directory (str): The path to the directory to check.

    Returns:
        bool: True if the directory is inside a Git submodule,
        False otherwise.
        str: The path to the superproject of submodule.
    """
    try:
        # Check if the directory is part of a Git submodule
        result = subprocess.run(['git',
                                 'rev-parse',
                                 '--show-superproject-working-tree'],
                                cwd=directory,
                                stdout=subprocess.PIPE,
                                stderr=subprocess.PIPE,
                                universal_newlines=True,
                                check=True)
        if result.returncode == 0 and result.stdout.strip():
            return True, result.stdout.strip()
        else:
            return False, ''
    except (subprocess.CalledProcessError, OSError):
        return False, ''


def is_dir_in_git_main_module(directory):
    """
    Checks if a given directory is nested inside a Git main module.

    Args:
        directory (str): The path to the directory to check.

    Returns:
        bool: True if the directory is inside a Git mainmodule,
        False otherwise.
        str: The path to the mainmodule.
    """
    try:
        # Check if the directory is part of a Git main module
        result = subprocess.run(['git', 'rev-parse', '--show-toplevel'],
                                cwd=directory,
                                stdout=subprocess.PIPE,
                                stderr=subprocess.PIPE,
                                universal_newlines=True,
                                check=True)
        if result.returncode == 0 and result.stdout.strip():
            return True, result.stdout.strip()
        else:
            return False, ''
    except (subprocess.CalledProcessError, OSError):
        return False, ''


def find_repo_main_root(file_path):
    """
    Find the main root repository.

    Args:
        file_path (str): The path to the file to check.

    Returns:
        str: The path to the main root repository.
    """
    file_path = os.path.abspath(file_path)

    is_submodule, submodule_superproject_path = \
        is_dir_in_git_submodule(os.path.dirname(file_path))

    if is_submodule:
        return submodule_superproject_path

    is_mainmodule, mainmodule_path = \
        is_dir_in_git_main_module(os.path.dirname(file_path))

    return mainmodule_path if is_mainmodule else os.getcwd()


def path_starts_with_subpath(path, subpath):
    path = os.path.normcase(path)
    subpath = os.path.normcase(subpath)
    return path.startswith(subpath)


def parse_git_root(cfg):
    gh_root = cfg["url"]
    if not gh_root.endswith(".git"):
        gh_root += ".git"

    if gh_root.startswith("http"):
        gh_root = gh_root[:-4]
    else:
        match = re.match(r"^(.*)@(.*):(.*)\.git$", gh_root)
        if match is None:
            raise Parse_Error("could not understand git origin %s" % gh_root)
        gh_root = "https://%s/%s" % (match.group(2),
                                     match.group(3))

    return gh_root


def add_github_reference_to_items(gh_root, gh_submodule_roots, repo_root, report):
    """Function to add GitHub reference to items of the report"""
    git_hash_cache = {}
    for item in report.items.values():
        if isinstance(item.location, File_Reference):
            assert (os.path.isdir(item.location.filename) or
                    os.path.isfile(item.location.filename))

            actual_path, actual_repo, commit = get_git_commit_hash_repo_and_path(
                gh_root, gh_submodule_roots, item, repo_root, git_hash_cache)
            loc = Github_Reference(
                gh_root=actual_repo,
                filename=actual_path,
                line=item.location.line,
                commit=commit)
            item.location = loc


def get_git_commit_hash_repo_and_path(gh_root, gh_submodule_roots,
                                      item, repo_root, git_hash_cache):
    """Function to get git commit hash for the item file which is part of either the
    root repo or the submodules."""
    rel_path_from_root = os.path.relpath(item.location.filename,
                                         repo_root)
    # pylint: disable=possibly-used-before-assignment
    actual_repo = gh_root
    actual_path = rel_path_from_root
    git_repo = repo_root
    # pylint: disable=consider-using-dict-items
    for prefix in gh_submodule_roots:
        if path_starts_with_subpath(rel_path_from_root, prefix):
            actual_repo = gh_submodule_roots[prefix]
            actual_path = rel_path_from_root[len(prefix) + 1:]
            git_repo = prefix
            break
    commit = git_hash_cache.get(git_repo, None)
    if not commit:
        git_repo_path = repo_root
        try:
            if git_repo and git_repo != repo_root:
                git_repo_path = os.path.normpath(os.path.join(repo_root, git_repo))
            commit = get_hash_for_git_commit(git_repo_path)
<<<<<<< HEAD
            print(f'get_hash_for_git_commit({git_repo_path}) return hash: {commit}')
=======
            print(f'get_hash_for_git_commit({git_repo_path}) return commit hash: {commit}')
>>>>>>> 93e12fcf
            git_hash_cache[git_repo] = commit.strip()
        except Exception as exception:
            print(f'get_hash_for_git_commit({git_repo_path}) exception: {exception}')

    return actual_path, actual_repo, commit


def get_hash_for_git_commit(repo_root):
    return subprocess.check_output(
        ["git", "rev-parse", "HEAD"], cwd=repo_root
    ).decode().strip()


def get_summary(in_file: str, out_file: str):
    if in_file == out_file:
        return f"LOBSTER report {in_file} modified to use online references."
    return f"LOBSTER report {out_file} created, using online references."


ap = argparse.ArgumentParser()


@get_version(ap)
def main():
    # lobster-trace: core_online_report_req.Dummy_Requirement
    ap.add_argument("lobster_report",
                    nargs="?",
                    default="report.lobster")
    ap.add_argument("--repo-root",
                    help="override git repository root",
                    default=None)
    ap.add_argument("--out",
                    help="output file, by default overwrite input",
                    default=None)
    options = ap.parse_args()

    if not os.path.isfile(options.lobster_report):
        if options.lobster_report == "report.lobster":
            ap.error("specify report file")
        else:
            ap.error("%s is not a file" % options.lobster_report)

    if options.repo_root:
        repo_root = os.path.abspath(os.path.expanduser(options.repo_root))
        if not is_git_main_module(repo_root):
            ap.error("cannot find .git directory in %s" % options.repo_root)
    else:
        repo_root = find_repo_main_root(options.lobster_report)
        while True:
            if is_git_main_module(repo_root):
                break
            new_root = os.path.dirname(repo_root)
            if new_root == repo_root:
                print("error: could not find .git directory")
                return 1
            repo_root = new_root

    git_config = configparser.ConfigParser()
    git_config.read(os.path.join(repo_root, ".git", "config"))
    if 'remote "origin"' not in git_config.sections():
        print("error: could not find remote \"origin\" in git config")
        return 1

    git_m_config = configparser.ConfigParser()
    if os.path.isfile(os.path.join(repo_root, ".gitmodules")):
        git_m_config.read(os.path.join(repo_root, ".gitmodules"))

    gh_root = None
    gh_submodule_roots = {}
    for item in git_config:
        if item == 'remote "origin"':
            gh_root = parse_git_root(git_config[item])
        elif item.startswith('submodule "'):
            assert re.match('submodule "(.*?)"', item)
            sm_dir = git_m_config[item]["path"]
            gh_submodule_roots[sm_dir] = parse_git_root(git_config[item])

    report = Report()
    report.load_report(options.lobster_report)
    if gh_root:
        add_github_reference_to_items(gh_root, gh_submodule_roots, repo_root, report)

    out_file = options.out if options.out else options.lobster_report
    report.write_report(out_file)
    print(get_summary(options.lobster_report, out_file))
    return 0


if __name__ == "__main__":
    sys.exit(main())<|MERGE_RESOLUTION|>--- conflicted
+++ resolved
@@ -180,18 +180,10 @@
     commit = git_hash_cache.get(git_repo, None)
     if not commit:
         git_repo_path = repo_root
-        try:
-            if git_repo and git_repo != repo_root:
-                git_repo_path = os.path.normpath(os.path.join(repo_root, git_repo))
-            commit = get_hash_for_git_commit(git_repo_path)
-<<<<<<< HEAD
-            print(f'get_hash_for_git_commit({git_repo_path}) return hash: {commit}')
-=======
-            print(f'get_hash_for_git_commit({git_repo_path}) return commit hash: {commit}')
->>>>>>> 93e12fcf
-            git_hash_cache[git_repo] = commit.strip()
-        except Exception as exception:
-            print(f'get_hash_for_git_commit({git_repo_path}) exception: {exception}')
+        if git_repo and git_repo != repo_root:
+            git_repo_path = os.path.normpath(os.path.join(repo_root, git_repo))
+        commit = get_hash_for_git_commit(git_repo_path)
+        git_hash_cache[git_repo] = commit.strip()
 
     return actual_path, actual_repo, commit
 
