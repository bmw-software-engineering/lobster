--- conflicted
+++ resolved
@@ -51,10 +51,6 @@
 from lobster.io import lobster_read, lobster_write
 
 TOKEN = 'token'
-<<<<<<< HEAD
-=======
-
->>>>>>> b64f3869
 
 class References(Enum):
     REFS = "refs"
@@ -369,12 +365,8 @@
 
     if options.config:
         if os.path.isfile(options.config):
-<<<<<<< HEAD
-            cb_config["references"], config_token = parse_cb_config(options.config)
-=======
             cb_config["references"], config_token = (
                 parse_cb_config(options.config))
->>>>>>> b64f3869
             if not cb_config["token"] and config_token:
                 cb_config["token"] = config_token
         else:
