--- conflicted
+++ resolved
@@ -5,10 +5,6 @@
   "levels": [
     {
       "name": "Requirements A",
-<<<<<<< HEAD
-      "kind": "",
-=======
->>>>>>> 0377e4dc
       "items": [
         {
           "tag": "req coverage_mix.banana",
@@ -38,10 +34,6 @@
     },
     {
       "name": "Requirements B",
-<<<<<<< HEAD
-      "kind": "",
-=======
->>>>>>> 0377e4dc
       "items": [
         {
           "tag": "req coverage_mix.banana_skin",
@@ -69,10 +61,6 @@
     },
     {
       "name": "Test A",
-<<<<<<< HEAD
-      "kind": "",
-=======
->>>>>>> 0377e4dc
       "items": [
         {
           "tag": "req coverage_mix.banana_color_test",
@@ -106,10 +94,6 @@
   "policy": {
     "Requirements A": {
       "name": "Requirements A",
-<<<<<<< HEAD
-      "kind": "",
-=======
->>>>>>> 0377e4dc
       "traces": [],
       "source": [
         {
@@ -126,10 +110,6 @@
     },
     "Requirements B": {
       "name": "Requirements B",
-<<<<<<< HEAD
-      "kind": "",
-=======
->>>>>>> 0377e4dc
       "traces": [
         "Requirements A"
       ],
@@ -144,10 +124,6 @@
     },
     "Test A": {
       "name": "Test A",
-<<<<<<< HEAD
-      "kind": "",
-=======
->>>>>>> 0377e4dc
       "traces": [
         "Requirements A"
       ],
