--- conflicted
+++ resolved
@@ -1,27 +1,17 @@
 from dataclasses import dataclass
 from typing import Tuple, Type
-<<<<<<< HEAD
 from tests_system.lobster_meta_data_tool_base.\
     lobster_meta_data_tool_base_system_test_case_base import (
         LobsterMetaDataToolBaseSystemTestCaseBase
     )
 from tests_system.lobster_meta_data_tool_base.\
     lobster_meta_data_tool_base_asserters import (
-        SpecialAsserter,
+        SpecificAsserter,
         HelpAsserter,
         VersionAsserter,
         IMPLEMENTATION_MESSAGE
     )
 from tests_system.asserter import Asserter
-=======
-from .lobster_meta_data_tool_base_system_test_case_base import (
-    LobsterMetaDataToolBaseSystemTestCaseBase,
-)
-from .lobster_meta_data_tool_base_asserters import (
-    SpecificAsserter, HelpAsserter, VersionAsserter, IMPLEMENTATION_MESSAGE
-)
-from ..asserter import Asserter
->>>>>>> f046036a
 
 
 class ToolBaseTest(LobsterMetaDataToolBaseSystemTestCaseBase):
