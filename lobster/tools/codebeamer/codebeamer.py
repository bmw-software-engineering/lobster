#!/usr/bin/env python3
#
# lobster_codebeamer - Extract codebeamer items for LOBSTER
# Copyright (C) 2023 Bayerische Motoren Werke Aktiengesellschaft (BMW AG)
#
# This program is free software: you can redistribute it and/or modify
# it under the terms of the GNU Affero General Public License as
# published by the Free Software Foundation, either version 3 of the
# License, or (at your option) any later version.
#
# This program is distributed in the hope that it will be useful, but
# WITHOUT ANY WARRANTY; without even the implied warranty of
# MERCHANTABILITY or FITNESS FOR A PARTICULAR PURPOSE. See the GNU
# Affero General Public License for more details.
#
# You should have received a copy of the GNU Affero General Public
# License along with this program. If not, see
# <https://www.gnu.org/licenses/>.

# This tool is based on the codebeamer Rest API, as documented here:
# https://codebeamer.com/cb/wiki/117612
#
# There are some assumptions encoded here that are not clearly
# documented, in that items have a type and the type has a name.
#
# I could not find a better API for returning a specific list of
# items, but I believe it exists.
#
# Main limitations:
# * Item descriptions are ignored right now
# * Branches (if they exists or are possible) are ignored
# * We only ever fetch the HEAD item
# * We ignore any links to any other items
# * By-tracker + filter import is not implemented yet
#
# However you _can_ import all the items referenced from another
# lobster artefact.

import os
import sys
import argparse
import netrc
from urllib.parse import quote
from enum import Enum
import json
import requests

from lobster.items import Tracing_Tag, Requirement
from lobster.location import Codebeamer_Reference
from lobster.errors import Message_Handler, LOBSTER_Error
from lobster.io import lobster_read, lobster_write

TOKEN = 'token'


class References(Enum):
    REFS = "refs"


SUPPORTED_REFERENCES = [References.REFS.value]


def add_refs_refrences(req, flat_values_list):
    # refs
    for value in flat_values_list:
        if value.get("id"):
            ref_id = value.get("id")
            req.add_tracing_target(Tracing_Tag("req", str(ref_id)))


map_reference_name_to_function = {
    References.REFS.value: add_refs_refrences
}


class BearerAuth(requests.auth.AuthBase):
    def __init__(self, token):
        self.token = token

    def __call__(self, r):
        r.headers['Authorization'] = f'Bearer {self.token}'
        return r


class References(Enum):
    REFS = "refs"


SUPPORTED_REFERENCES = [References.REFS.value]


def add_refs_refrences(req, flat_values_list):
    # refs
    for value in flat_values_list:
        if value.get("id"):
            ref_id = value.get("id")
            req.add_tracing_target(Tracing_Tag("req", str(ref_id)))


map_reference_name_to_function = {
    References.REFS.value: add_refs_refrences
}


def query_cb_single(cb_config, url):
    assert isinstance(cb_config, dict)
    assert isinstance(url, str)

    try:
        if cb_config["token"]:
            auth = BearerAuth(cb_config["token"])
        else:
            auth = (cb_config["user"],
                    cb_config["pass"])

        result = requests.get(url,
                              auth=auth,
                              timeout=cb_config["timeout"],
                              verify=cb_config["verify_ssl"])
    except requests.exceptions.ReadTimeout:
        print("Timeout when fetching %s" % url)
        print("You can either:")
        print("* increase the timeout with --timeout")
        print("* decrease the query size with --query-size")
        sys.exit(1)
    except requests.exceptions.RequestException as err:
        print("Could not fetch %s" % url)
        print(err)
        sys.exit(1)

    if result.status_code != 200:
        print("Could not fetch %s" % url)
        print("Status = %u" % result.status_code)
        print(result.text)
        sys.exit(1)

    return result.json()


def get_single_item(cb_config, item_id):
    assert isinstance(item_id, int) and item_id > 0

    url = "%s/items/%u" % (cb_config["base"],
                           item_id)
    data = query_cb_single(cb_config, url)
    return data


def get_many_items(cb_config, item_ids):
    assert isinstance(item_ids, set)

    rv = []

    page_id = 1
    query_string = quote(f"item.id IN "
                         f"({','.join(str(item_id) for item_id in item_ids)})")

    while True:
        base_url = "%s/items/query?page=%u&pageSize=%u&queryString=%s"\
                   % (cb_config["base"], page_id,
                      cb_config["page_size"], query_string)
        data = query_cb_single(cb_config, base_url)
        rv += data["items"]
        if len(rv) == data["total"]:
            break
        page_id += 1

    return rv


def get_query(mh, cb_config, query_id):
    assert isinstance(mh, Message_Handler)
    assert isinstance(cb_config, dict)
    assert isinstance(query_id, int)
    rv = []
    page_id = 1
    total_items = None

    while total_items is None or len(rv) < total_items:
        print("Fetching page %u of query..." % page_id)
        url = "%s/reports/%u/items?page=%u&pageSize=%u" % \
            (cb_config["base"],
             query_id,
             page_id,
             cb_config["page_size"])
        data = query_cb_single(cb_config, url)
        assert len(data) == 4

        if page_id == 1 and len(data["items"]) == 0:
            print("This query doesn't generate items. Please check:")
            print(" * is the number actually correct?")
            print(" * do you have permissions to access it?")
            print("You can try to access %s manually to check" % url)
            sys.exit(1)

        assert page_id == data["page"]
        if page_id == 1:
            total_items = data["total"]
        else:
            assert total_items == data["total"]

        rv += [to_lobster(cb_config, cb_item["item"])
               for cb_item in data["items"]]

        page_id += 1

    assert total_items == len(rv)

    return rv


def to_lobster(cb_config, cb_item):
    assert isinstance(cb_config, dict)
    assert isinstance(cb_item, dict) and "id" in cb_item

    # This looks like it's business logic, maybe we should make this
    # configurable?

    categories = cb_item.get("categories")
    if categories:
        kind = categories[0].get("name", "codebeamer item")
    else:
        kind = "codebeamer item"

    if "status" in cb_item:
        status = cb_item["status"].get("name", None)
    else:
        status = None

    # TODO: Parse item text

    # Get item name. Sometimes items do not have one, in which case we
    # come up with one.
    if "name" in cb_item:
        item_name = cb_item["name"]
    else:
        item_name = "Unnamed item %u" % cb_item["id"]

    req = Requirement(
        tag       = Tracing_Tag(namespace = "req",
                                tag       = str(cb_item["id"]),
                                version   = cb_item["version"]),
        location  = Codebeamer_Reference(cb_root = cb_config["root"],
                                         tracker = cb_item["tracker"]["id"],
                                         item    = cb_item["id"],
                                         version = cb_item["version"],
                                         name    = item_name),
        framework = "codebeamer",
        kind      = kind,
        name      = item_name,
        text      = None,
        status    = status)

    if cb_config.get('references'):
        for reference_name, displayed_chosen_names in (
                cb_config['references'].items()):
            if reference_name not in map_reference_name_to_function:
                continue

            for displayed_name in displayed_chosen_names:
                if cb_item.get(displayed_name):
                    flat_values_list = cb_item.get(displayed_name) if (
                        isinstance(cb_item.get(displayed_name), list)) \
                        else [cb_item.get(displayed_name)]
                else:
                    flat_values_list = (
                        list(value for custom_field
                             in cb_item["customFields"]
                             if custom_field["name"] == displayed_name and
                             custom_field.get("values")
                             for value in custom_field["values"]))
                if not flat_values_list:
                    continue

                (map_reference_name_to_function[reference_name]
                 (req, flat_values_list))

    return req


def import_tagged(mh, cb_config, items_to_import):
    assert isinstance(mh, Message_Handler)
    assert isinstance(cb_config, dict)
    assert isinstance(items_to_import, set)
    rv = []

    cb_items = get_many_items(cb_config, items_to_import)
    for cb_item in cb_items:
        l_item = to_lobster(cb_config, cb_item)
        rv.append(l_item)

    return rv


def ensure_array_of_strings(instance):
    if (isinstance(instance, list) and
            all(isinstance(item, str)
                for item in instance)):
        return instance
    else:
        return [str(instance)]


def parse_cb_config(file_name):
    assert isinstance(file_name, str)
    assert os.path.isfile(file_name)

    with open(file_name, "r", encoding='utf-8') as file:
        data = json.loads(file.read())

<<<<<<< HEAD
    token = None
    json_config = {}

    if TOKEN in data:
        token = data.pop(TOKEN)

=======
>>>>>>> 1676333c
    provided_config_keys = set(data.keys())
    supported_references = set(SUPPORTED_REFERENCES)

    if not provided_config_keys.issubset(supported_references):
        raise KeyError("The provided references are not supported! "
                        "supported referenes: '%s'" %
                        ', '.join(SUPPORTED_REFERENCES))

<<<<<<< HEAD
    for key, value in data.items():
        json_config[key] = ensure_array_of_strings(value)
    return json_config, token
=======
    json_config = {}
    for key, value in data.items():
        json_config[key] = ensure_array_of_strings(value)
    return json_config
>>>>>>> 1676333c


def main():
    ap = argparse.ArgumentParser()

    modes = ap.add_mutually_exclusive_group(required=True)
    modes.add_argument("--import-tagged",
                       metavar="LOBSTER_FILE",
                       default=None)

    modes.add_argument("--import-query",
                       metavar="CB_QUERY_ID",
                       default=None)

    ap.add_argument("--config",
                    help=("name of codebeamer "
                          "config file, supported references: '%s'" %
                          ', '.join(SUPPORTED_REFERENCES)),
                    default=None)

    ap.add_argument("--ignore-ssl-errors",
                    action="store_true",
                    default=False,
                    help="ignore ssl errors and accept any certificate")

    ap.add_argument("--query-size",
                    type=int,
                    default=100,
                    help=("Fetch this many cb items at once (by default 100),"
                          " reduce if you get too many timeouts."))
    ap.add_argument("--timeout",
                    type=int,
                    default=30,
                    help="Timeout in s (by default 30) for each REST call.")

    ap.add_argument("--cb-root", default=os.environ.get("CB_ROOT", None))
    ap.add_argument("--cb-user", default=os.environ.get("CB_USERNAME", None))
    ap.add_argument("--cb-pass", default=os.environ.get("CB_PASSWORD", None))
    ap.add_argument("--cb-token", default=None)
    ap.add_argument("--out", default=None)
    options = ap.parse_args()

    mh = Message_Handler()

    cb_config = {
        "root"       : options.cb_root,
        "base"       : "%s/cb/api/v3" % options.cb_root,
        "user"       : options.cb_user,
        "pass"       : options.cb_pass,
        "token"        : options.cb_token,
        "verify_ssl" : not options.ignore_ssl_errors,
        "page_size"  : options.query_size,
        "timeout"    : options.timeout,
    }

    if options.config:
        if os.path.isfile(options.config):
<<<<<<< HEAD
            cb_config["references"], config_token = (
                parse_cb_config(options.config))
            if not cb_config["token"] and config_token:
                cb_config["token"] = config_token
=======
            cb_config["references"] = parse_cb_config(options.config)
>>>>>>> 1676333c
        else:
            ap.error("cannot open config file '%s'" % options.config)

    if cb_config["root"] is None:
        ap.error("please set CB_ROOT or use --cb-root")

    if not cb_config["root"].startswith("https://"):
        ap.error("codebeamer root %s must start with https://")

    if cb_config["user"] is None or cb_config["pass"] is None:
        netrc_file = os.path.join(os.path.expanduser("~"),
                                  ".netrc")
        if os.path.isfile(netrc_file):
            netrc_config = netrc.netrc()
            auth = netrc_config.authenticators(cb_config["root"][8:])
            if auth is not None:
                print("using .netrc login for %s" % cb_config["root"])
                cb_config["user"], _, cb_config["pass"] = auth

    if (cb_config["token"] is None and
            (cb_config["user"] is None or cb_config["pass"] is None)):
        ap.error("please set --cb-token or add your token to the config-file"
                 "or use --cb-user and --cb-pass")

    items_to_import = set()

    if options.import_tagged:
        if not os.path.isfile(options.import_tagged):
            ap.error("%s is not a file" % options.import_tagged)
        items = {}
        try:
            lobster_read(mh       = mh,
                         filename = options.import_tagged,
                         level    = "N/A",
                         items    = items)
        except LOBSTER_Error:
            return 1
        for item in items.values():
            for tag in item.unresolved_references:
                if tag.namespace != "req":
                    continue
                try:
                    item_id = int(tag.tag, 10)
                    if item_id > 0:
                        items_to_import.add(item_id)
                    else:
                        mh.warning(item.location,
                                   "invalid codebeamer reference to %i" %
                                   item_id)
                except ValueError:
                    pass

    elif options.import_query:
        try:
            query_id = int(options.import_query)
        except ValueError:
            ap.error("query-id must be an integer")
        if query_id < 1:
            ap.error("query-id must be a positive")

    try:
        if options.import_tagged:
            items = import_tagged(mh, cb_config, items_to_import)
        elif options.import_query:
            items = get_query(mh, cb_config, query_id)
    except LOBSTER_Error:
        return 1

    if options.out is None:
        lobster_write(sys.stdout, Requirement, "lobster_codebeamer", items)
        print()
    else:
        with open(options.out, "w", encoding="UTF-8") as fd:
            lobster_write(fd, Requirement, "lobster_codebeamer", items)
        print("Written %u requirements to %s" % (len(items),
                                                 options.out))

    return 0


if __name__ == "__main__":
    sys.exit(main())<|MERGE_RESOLUTION|>--- conflicted
+++ resolved
@@ -308,15 +308,12 @@
     with open(file_name, "r", encoding='utf-8') as file:
         data = json.loads(file.read())
 
-<<<<<<< HEAD
     token = None
     json_config = {}
 
     if TOKEN in data:
         token = data.pop(TOKEN)
 
-=======
->>>>>>> 1676333c
     provided_config_keys = set(data.keys())
     supported_references = set(SUPPORTED_REFERENCES)
 
@@ -325,16 +322,9 @@
                         "supported referenes: '%s'" %
                         ', '.join(SUPPORTED_REFERENCES))
 
-<<<<<<< HEAD
     for key, value in data.items():
         json_config[key] = ensure_array_of_strings(value)
     return json_config, token
-=======
-    json_config = {}
-    for key, value in data.items():
-        json_config[key] = ensure_array_of_strings(value)
-    return json_config
->>>>>>> 1676333c
 
 
 def main():
@@ -392,14 +382,10 @@
 
     if options.config:
         if os.path.isfile(options.config):
-<<<<<<< HEAD
             cb_config["references"], config_token = (
                 parse_cb_config(options.config))
             if not cb_config["token"] and config_token:
                 cb_config["token"] = config_token
-=======
-            cb_config["references"] = parse_cb_config(options.config)
->>>>>>> 1676333c
         else:
             ap.error("cannot open config file '%s'" % options.config)
 
