--- conflicted
+++ resolved
@@ -1,11 +1,7 @@
 package trlc_req
 import req
 
-<<<<<<< HEAD
-req.Software_Requirement Output_File {
-=======
-System_Requirement Output_File {
->>>>>>> d8ed70c6
+req.System_Requirement Output_File {
     description = '''
       If a output file is specified as command line argument, then the output must be written into that file.
       Otherwise, the output shall be written to 'trlc.lobster'.
