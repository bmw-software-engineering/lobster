# LOBSTER Release Notes

## Changelog

### 0.9.18-dev

<<<<<<< HEAD
* The `lobster-codebeamer` tool now supports `refs` as an upstream reference
=======
* The `lobster-online-report` tool now works with config files located in
  main- and submodules of a repository. This feature needs `git 1.7.8` or higher.
>>>>>>> 68a8b591

* The `lobster-codebeamer` tool now allows items without summary

* The `lobster-codebeamer` tool now uses codebeamer api v3.
  Please note that the api v3 returns the value "Unset" for a codebeamer
  item status if the status is actually empty. The api v1 did not return
  any value at all for an item with a missing status. This means that the
  resulting lobster file will now contain "Unset" as status information,
  too, instead of `Null`.

### 0.9.17

* The `lobster-python` tool now adds the line number to the function
  identifier. This supports situations where different functions have
  the same name

* The `lobster-json` tool now adds the filename to the test identifier.
  This allows to have multiple json elements with the same name in
  different source files

* The `lobster-html-report` tool now supports argument `--dot` to specify
  the path to the graphviz dot utility instead of expecting it in PATH

* The `lobster-online-report` tool now supports argument `--out` to specify 
  the output file instead of editing the input report

* Adds `with kind` and `with prefix` functionality in lobster.conf files

### 0.9.16

* Fix infinite loop in `lobster-json` on Windows when given absolute
  paths.

* The `lobster-python` tool now also supports decorators with `.` in
  their name.

* The `lobster-python` tool now adds any tags on the test class to all
  tests in that class (in `--activity` mode only).

* The `lobster-python` tool now supports lists of tags in decorators.

### 0.9.15

* The `lobster-html-report` tool now respects line-breaks in item
  descriptions.

* The `lobster-python` tool now also includes the module name if you
  trace to a class, similar to how the module name is included if you
  trace to a function or method.

* Improve error reporting of `lobster-codebeamer`, you should get way
  fewer raw exceptions and instead more helpful messages.

* Add two new parameters to `lobster-codebeamer` if your codebeamer
  instance is painfully slow: `--timeout` to increase the timeout for
  each REST query and `--query-size` to limit how many items are
  attempted to be fetched at once.

* Add support for codebeamer items without a summary. They are now
  named something like "Unnamed item 12345". These items will show up
  as problematic in the tracing report.

### 0.9.14

* The `lobster-codebeamer` tool has a new option `--ignore-ssl-errors`
  which can be used to ignore certificate validation errors.

### 0.9.13

* The `lobster-json` tool can now deal with singleton tests (i.e. in
  places where a list of tests is expected, a single test object is
  now also allowed).

### 0.9.12

* The `lobster-trlc` tool now includes the TRLC package in the
  requirement's name.

* Rewrote the `lobster-json` tool to be more robust.
  * The `lobster-json` tool now uses a new, intended to be common,
    interface for building lobster tools. These tools can now process
    files in parallel, and also allow you to specify a file containing
    a line-separated list of files to consider (if you can't specify
    all the files you want to look at on the command-line).
  * The `lobster-json` tool can now process json files where the
    outermost item is an object.
  * Removed `--include-path-in-name` flag as it is now the default for
    `lobster-json`.
  * Removed `--item-kind` flag (we always generate activities now).

### 0.9.11

* The `lobster-online-report` now supports submodules.

* The `lobster-python` is now less fragile and continues processing
  other files in the face of encoding or python parse errors.

* Fixed a crash in `lobster-python` for comments at module level.

### 0.9.10

* Expose justification mechanism for JSON files (up only).

* Expose justification mechanism for TRLC files (up, down, and
  global).

* Improve stats display in HTML report.

* The `lobster-python` tool now has special support for PyUnit tests.

* The `lobster-python` tool now has two ways to annotate classes:
  either the entire class, or each individual method.

### 0.9.9

* In the HTML report, items are now sorted in a meaningful way.

* A Tracing_Tag can now have spaces in the name, but still not in the
  namespace. This fixes a few Simulink issues where spaces in names
  are quite common.

### 0.9.8

* There is now also a monolithic wheel available
  `bmw-lobster-monolithic` which installs the same things as
  `bmw-lobster`. It is *not recommended* to use this package, unless
  you want to integrate with bazel. The reason for this is that
  `py_wheel` does not deal well with overlapping installs, and so
  having a single wheel is preferable.

### 0.9.7

* `lobster-codebeamer` now also consults the `~/.netrc` file, if
  present, as an alternative to providing authentication in the
  environment or command-line.

* Fix missing `__init__.py` files for the packages `lobster.tools`,
  `lobster.tools.trlc`, and `lobster.tools.json`.

### 0.9.6

* `lobster-report` now has an `--out` option, to bring it in line with
  the other tools

### 0.9.5

* `lobster-codebeamer` now issues better error messages if you made a
  mistake in the query id.

* `lobster-gtest` now deals with older versions of googletest which do
  not embedd file name into the XML output. These locations are either
  guessed or simply made into `<unknown source>`. Traced tests using
  the macro provided always include a file/line number; this issue
  only affects untraced tests.

### 0.9.4

* `lobster-codebeamer` can now directly import codebeamer Queries.

### 0.9.3

* Fix copy/deepcopy bug in `lobster-trlc` where bogus error messages
  could be created for extensions of types using tuples.

### 0.9.2

* New tool [lobster-trlc](packages/lobster-tool-trlc/README.md) to
  extract [TRLC
  requirements](https://github.com/bmw-software-engineering/trlc).

* New tool [lobster-json](packages/lobster-tool-json/README.md) to
  extract data from JSON files representing verification activities.

### 0.9.1

* First PyPI release of several packages

  * bmw-lobster-core (report generation)
  * bmw-lobster-tool-cpp (C/C++ tracing)
  * bmw-lobster-tool-gtest (GoogleTest tracing)
  * bmw-lobster-tool-python (Python3 tracing)
  * bmw-lobster-tool-codebeamer (Codebeamer requirements import)
  * bmw-lobster (metapackage to install all the above)

* The TRLC and JSON tools are not quite ready for PyPI release<|MERGE_RESOLUTION|>--- conflicted
+++ resolved
@@ -4,12 +4,10 @@
 
 ### 0.9.18-dev
 
-<<<<<<< HEAD
 * The `lobster-codebeamer` tool now supports `refs` as an upstream reference
-=======
+  
 * The `lobster-online-report` tool now works with config files located in
   main- and submodules of a repository. This feature needs `git 1.7.8` or higher.
->>>>>>> 68a8b591
 
 * The `lobster-codebeamer` tool now allows items without summary
 
