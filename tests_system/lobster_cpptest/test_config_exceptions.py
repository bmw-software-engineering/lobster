<<<<<<< HEAD
from tests_system.lobster_cpptest.lobster_cpptest_system_test_case_base import LobsterCpptestSystemTestCaseBase
from tests_system.asserter import Asserter
=======
from lobster.tools.cpptest.cpptest import (CODEBEAMER_URL, KIND,
                                           OUTPUT_FILE, SUPPORTED_KINDS)
from .lobster_cpptest_system_test_case_base import LobsterCpptestSystemTestCaseBase
from ..asserter import Asserter
>>>>>>> 3c276872


class ConfigParserExceptionsCpptestTest(LobsterCpptestSystemTestCaseBase):

    def setUp(self):
        super().setUp()
        self._test_runner = self.create_test_runner()
        self._test_runner.declare_input_file(self._data_directory / "test_case.cpp")

    def test_missing_config_file(self):
        # lobster-trace: UseCases.Config_File_Missing

        self._test_runner.cmd_args.config = str(
            self._data_directory / "non-existing.yaml")

        completed_process = self._test_runner.run_tool_test()
        asserter = Asserter(self, completed_process, self._test_runner)

        asserter.assertStdErrText(
            f'usage: lobster-cpptest [-h] [-v] [--config CONFIG]\n'
            f'lobster-cpptest: error: {self._test_runner.cmd_args.config} '
            'is not an existing file!\n'
        )
        asserter.assertExitCode(2)

    def test_config_file_errors(self):
        test_cases = [
            {
                "config_file": "with_syntax_error.yaml",
                "expected_error": "Invalid config file",
                "case": "syntax_error",
                "expected_exit_code": 1
            },
            {
                "config_file": "with_key_error.yaml",
                "expected_error": f'Missing attribute {CODEBEAMER_URL}',
                "case": "key_error",
                "expected_exit_code": 2
            },
            {
                "config_file": "with_list_of_output.yaml",
                "expected_error": f' {OUTPUT_FILE} must be a string',
                "case": "list_of_output",
                "expected_exit_code": 2
            },
            {
                "config_file": "with_list_of_kind.yaml",
                "expected_error": f'{KIND} must be a string',
                "case": "list_of_kind",
                "expected_exit_code": 2
            },
            {
                "config_file": "with_not_supported_kind.yaml",
                "expected_error": (
                    f'{KIND} must be one of {",".join(SUPPORTED_KINDS)}'
                ),
                "case": "not_supported_kind",
                "expected_exit_code": 2
            }
        ]

        # lobster-trace: cpptest_req.Input_File_Invalid_Cpp_Test_File
        # lobster-trace: UseCases.Config_File_Syntax_Error
        # lobster-trace: UseCases.Config_File_Key_Error
        for test_case in test_cases:
            with self.subTest(i=test_case["case"]):
                self._test_runner.cmd_args.config = str(
                    self._data_directory / test_case["config_file"]
                )

                completed_process = self._test_runner.run_tool_test()
                asserter = Asserter(self, completed_process, self._test_runner)

                asserter.assertInStdErr(test_case["expected_error"])
                asserter.assertExitCode(test_case["expected_exit_code"])<|MERGE_RESOLUTION|>--- conflicted
+++ resolved
@@ -1,12 +1,7 @@
-<<<<<<< HEAD
+from lobster.tools.cpptest.cpptest import (CODEBEAMER_URL, KIND,
+                                           OUTPUT_FILE, SUPPORTED_KINDS)
 from tests_system.lobster_cpptest.lobster_cpptest_system_test_case_base import LobsterCpptestSystemTestCaseBase
 from tests_system.asserter import Asserter
-=======
-from lobster.tools.cpptest.cpptest import (CODEBEAMER_URL, KIND,
-                                           OUTPUT_FILE, SUPPORTED_KINDS)
-from .lobster_cpptest_system_test_case_base import LobsterCpptestSystemTestCaseBase
-from ..asserter import Asserter
->>>>>>> 3c276872
 
 
 class ConfigParserExceptionsCpptestTest(LobsterCpptestSystemTestCaseBase):
