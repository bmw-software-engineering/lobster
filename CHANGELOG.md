# LOBSTER Release Notes

## Changelog

### 0.9.18-dev

<<<<<<< HEAD
* The `lobster-online-report` tool now works with config files located in 
  main- and submodules of a repository. This feature needs `git 1.7.8` or higher.
=======
* The `lobster-codebeamer` tool now allows items without summary
>>>>>>> d59f1bac

* The `lobster-codebeamer` tool now uses codebeamer api v3.
  Please note that the api v3 returns the value "Unset" for a codebeamer
  item status if the status is actually empty. The api v1 did not return
  any value at all for an item with a missing status. This means that the
  resulting lobster file will now contain "Unset" as status information,
  too, instead of `Null`.

### 0.9.17

* The `lobster-python` tool now adds the line number to the function
  identifier. This supports situations where different functions have
  the same name

* The `lobster-json` tool now adds the filename to the test identifier.
  This allows to have multiple json elements with the same name in
  different source files

* The `lobster-html-report` tool now supports argument `--dot` to specify
  the path to the graphviz dot utility instead of expecting it in PATH

* The `lobster-online-report` tool now supports argument `--out` to specify 
  the output file instead of editing the input report

* Adds `with kind` and `with prefix` functionality in lobster.conf files

### 0.9.16

* Fix infinite loop in `lobster-json` on Windows when given absolute
  paths.

* The `lobster-python` tool now also supports decorators with `.` in
  their name.

* The `lobster-python` tool now adds any tags on the test class to all
  tests in that class (in `--activity` mode only).

* The `lobster-python` tool now supports lists of tags in decorators.

### 0.9.15

* The `lobster-html-report` tool now respects line-breaks in item
  descriptions.

* The `lobster-python` tool now also includes the module name if you
  trace to a class, similar to how the module name is included if you
  trace to a function or method.

* Improve error reporting of `lobster-codebeamer`, you should get way
  fewer raw exceptions and instead more helpful messages.

* Add two new parameters to `lobster-codebeamer` if your codebeamer
  instance is painfully slow: `--timeout` to increase the timeout for
  each REST query and `--query-size` to limit how many items are
  attempted to be fetched at once.

* Add support for codebeamer items without a summary. They are now
  named something like "Unnamed item 12345". These items will show up
  as problematic in the tracing report.

### 0.9.14

* The `lobster-codebeamer` tool has a new option `--ignore-ssl-errors`
  which can be used to ignore certificate validation errors.

### 0.9.13

* The `lobster-json` tool can now deal with singleton tests (i.e. in
  places where a list of tests is expected, a single test object is
  now also allowed).

### 0.9.12

* The `lobster-trlc` tool now includes the TRLC package in the
  requirement's name.

* Rewrote the `lobster-json` tool to be more robust.
  * The `lobster-json` tool now uses a new, intended to be common,
    interface for building lobster tools. These tools can now process
    files in parallel, and also allow you to specify a file containing
    a line-separated list of files to consider (if you can't specify
    all the files you want to look at on the command-line).
  * The `lobster-json` tool can now process json files where the
    outermost item is an object.
  * Removed `--include-path-in-name` flag as it is now the default for
    `lobster-json`.
  * Removed `--item-kind` flag (we always generate activities now).

### 0.9.11

* The `lobster-online-report` now supports submodules.

* The `lobster-python` is now less fragile and continues processing
  other files in the face of encoding or python parse errors.

* Fixed a crash in `lobster-python` for comments at module level.

### 0.9.10

* Expose justification mechanism for JSON files (up only).

* Expose justification mechanism for TRLC files (up, down, and
  global).

* Improve stats display in HTML report.

* The `lobster-python` tool now has special support for PyUnit tests.

* The `lobster-python` tool now has two ways to annotate classes:
  either the entire class, or each individual method.

### 0.9.9

* In the HTML report, items are now sorted in a meaningful way.

* A Tracing_Tag can now have spaces in the name, but still not in the
  namespace. This fixes a few Simulink issues where spaces in names
  are quite common.

### 0.9.8

* There is now also a monolithic wheel available
  `bmw-lobster-monolithic` which installs the same things as
  `bmw-lobster`. It is *not recommended* to use this package, unless
  you want to integrate with bazel. The reason for this is that
  `py_wheel` does not deal well with overlapping installs, and so
  having a single wheel is preferable.

### 0.9.7

* `lobster-codebeamer` now also consults the `~/.netrc` file, if
  present, as an alternative to providing authentication in the
  environment or command-line.

* Fix missing `__init__.py` files for the packages `lobster.tools`,
  `lobster.tools.trlc`, and `lobster.tools.json`.

### 0.9.6

* `lobster-report` now has an `--out` option, to bring it in line with
  the other tools

### 0.9.5

* `lobster-codebeamer` now issues better error messages if you made a
  mistake in the query id.

* `lobster-gtest` now deals with older versions of googletest which do
  not embedd file name into the XML output. These locations are either
  guessed or simply made into `<unknown source>`. Traced tests using
  the macro provided always include a file/line number; this issue
  only affects untraced tests.

### 0.9.4

* `lobster-codebeamer` can now directly import codebeamer Queries.

### 0.9.3

* Fix copy/deepcopy bug in `lobster-trlc` where bogus error messages
  could be created for extensions of types using tuples.

### 0.9.2

* New tool [lobster-trlc](packages/lobster-tool-trlc/README.md) to
  extract [TRLC
  requirements](https://github.com/bmw-software-engineering/trlc).

* New tool [lobster-json](packages/lobster-tool-json/README.md) to
  extract data from JSON files representing verification activities.

### 0.9.1

* First PyPI release of several packages

  * bmw-lobster-core (report generation)
  * bmw-lobster-tool-cpp (C/C++ tracing)
  * bmw-lobster-tool-gtest (GoogleTest tracing)
  * bmw-lobster-tool-python (Python3 tracing)
  * bmw-lobster-tool-codebeamer (Codebeamer requirements import)
  * bmw-lobster (metapackage to install all the above)

* The TRLC and JSON tools are not quite ready for PyPI release<|MERGE_RESOLUTION|>--- conflicted
+++ resolved
@@ -4,12 +4,10 @@
 
 ### 0.9.18-dev
 
-<<<<<<< HEAD
-* The `lobster-online-report` tool now works with config files located in 
+* The `lobster-online-report` tool now works with config files located in
   main- and submodules of a repository. This feature needs `git 1.7.8` or higher.
-=======
+
 * The `lobster-codebeamer` tool now allows items without summary
->>>>>>> d59f1bac
 
 * The `lobster-codebeamer` tool now uses codebeamer api v3.
   Please note that the api v3 returns the value "Unset" for a codebeamer
