{
  "schema": "lobster-report",
  "version": 2,
  "generator": "lobster_report",
  "levels": [
    {
      "name": "Software Requirements",
<<<<<<< HEAD
      "kind": "",
=======
>>>>>>> 0377e4dc
      "items": [
        {
          "tag": "req fruits.Buy_Banana1",
          "location": {
            "kind": "github",
            "gh_root": "https://github.com/bmw-software-engineering/lobster",
            "commit": "c550086fafeab2b3b490a57286f2a1cb219a74a1",
            "file": "tests_integration/projects/cpp_focus/fruit.trlc",
            "line": 3
          },
          "name": "fruits.Buy_Banana1",
          "messages": [
            "missing reference to Verification Test"
          ],
          "just_up": [],
          "just_down": [],
          "just_global": [],
          "ref_up": [],
          "ref_down": [
            "cpp fruit.cpp:1:buyBanana:90"
          ],
          "tracing_status": "MISSING"
        },
        {
          "tag": "req fruits.Buy_Banana2",
          "location": {
            "kind": "github",
            "gh_root": "https://github.com/bmw-software-engineering/lobster",
            "commit": "c550086fafeab2b3b490a57286f2a1cb219a74a1",
            "file": "tests_integration/projects/cpp_focus/fruit.trlc",
            "line": 8
          },
          "name": "fruits.Buy_Banana2",
          "messages": [
            "missing reference to Verification Test"
          ],
          "just_up": [],
          "just_down": [],
          "just_global": [],
          "ref_up": [],
          "ref_down": [
            "cpp fruit.cpp:1:buyBanana:90"
          ],
          "tracing_status": "MISSING"
        },
        {
          "tag": "req fruits.Sell_Banana1",
          "location": {
            "kind": "github",
            "gh_root": "https://github.com/bmw-software-engineering/lobster",
            "commit": "c550086fafeab2b3b490a57286f2a1cb219a74a1",
            "file": "tests_integration/projects/cpp_focus/fruit.trlc",
            "line": 13
          },
          "name": "fruits.Sell_Banana1",
          "messages": [
            "missing reference to Verification Test"
          ],
          "just_up": [],
          "just_down": [],
          "just_global": [],
          "ref_up": [],
          "ref_down": [
            "cpp fruit.cpp:1:sellBanana:96"
          ],
          "tracing_status": "MISSING"
        },
        {
          "tag": "req fruits.Sell_Banana2",
          "location": {
            "kind": "github",
            "gh_root": "https://github.com/bmw-software-engineering/lobster",
            "commit": "c550086fafeab2b3b490a57286f2a1cb219a74a1",
            "file": "tests_integration/projects/cpp_focus/fruit.trlc",
            "line": 18
          },
          "name": "fruits.Sell_Banana2",
          "messages": [
            "missing reference to Verification Test"
          ],
          "just_up": [],
          "just_down": [],
          "just_global": [],
          "ref_up": [],
          "ref_down": [
            "cpp fruit.cpp:1:sellBanana:96"
          ],
          "tracing_status": "MISSING"
        },
        {
          "tag": "req fruits.Clear_Basket",
          "location": {
            "kind": "github",
            "gh_root": "https://github.com/bmw-software-engineering/lobster",
            "commit": "c550086fafeab2b3b490a57286f2a1cb219a74a1",
            "file": "tests_integration/projects/cpp_focus/fruit.trlc",
            "line": 23
          },
          "name": "fruits.Clear_Basket",
          "messages": [],
          "just_up": [],
          "just_down": [],
          "just_global": [],
          "ref_up": [],
          "ref_down": [
            "cpp fruit.cpp:1:clearBasket:113",
            "gtest FruitTest:BasicProperties",
            "gtest CitrusTest:Sweetness"
          ],
          "tracing_status": "OK"
        },
        {
          "tag": "req fruits.Check_Basket",
          "location": {
            "kind": "github",
            "gh_root": "https://github.com/bmw-software-engineering/lobster",
            "commit": "c550086fafeab2b3b490a57286f2a1cb219a74a1",
            "file": "tests_integration/projects/cpp_focus/fruit.trlc",
            "line": 28
          },
          "name": "fruits.Check_Basket",
          "messages": [
            "missing reference to Verification Test"
          ],
          "just_up": [],
          "just_down": [],
          "just_global": [],
          "ref_up": [],
          "ref_down": [
            "cpp fruit.cpp:1:checkBasket:121"
          ],
          "tracing_status": "MISSING"
        },
        {
          "tag": "req fruits.Throw_Banana",
          "location": {
            "kind": "github",
            "gh_root": "https://github.com/bmw-software-engineering/lobster",
            "commit": "c550086fafeab2b3b490a57286f2a1cb219a74a1",
            "file": "tests_integration/projects/cpp_focus/fruit.trlc",
            "line": 33
          },
          "name": "fruits.Throw_Banana",
          "messages": [
            "missing reference to Verification Test"
          ],
          "just_up": [],
          "just_down": [],
          "just_global": [],
          "ref_up": [],
          "ref_down": [
            "cpp fruit.cpp:1:throwBanana:132"
          ],
          "tracing_status": "MISSING"
        },
        {
          "tag": "req fruits.Sweet_Banana",
          "location": {
            "kind": "github",
            "gh_root": "https://github.com/bmw-software-engineering/lobster",
            "commit": "c550086fafeab2b3b490a57286f2a1cb219a74a1",
            "file": "tests_integration/projects/cpp_focus/fruit.trlc",
            "line": 38
          },
          "name": "fruits.Sweet_Banana",
          "messages": [
            "missing reference to Code"
          ],
          "just_up": [],
          "just_down": [],
          "just_global": [],
          "ref_up": [],
          "ref_down": [
            "gtest BasketTest:ClearBasket"
          ],
          "tracing_status": "MISSING"
        },
        {
          "tag": "req fruits.Fruit_Less_Than_Operator",
          "location": {
            "kind": "github",
            "gh_root": "https://github.com/bmw-software-engineering/lobster",
            "commit": "c550086fafeab2b3b490a57286f2a1cb219a74a1",
            "file": "tests_integration/projects/cpp_focus/fruit.trlc",
            "line": 45
          },
          "name": "fruits.Fruit_Less_Than_Operator",
          "messages": [],
          "just_up": [],
          "just_down": [],
          "just_global": [],
          "ref_up": [],
          "ref_down": [
            "cpp fruit.cpp:1:orchard::Fruit<double>::operator<:33",
            "gtest BasketTest:FindInBasketTemplate"
          ],
          "tracing_status": "OK"
        },
        {
          "tag": "req fruits.Fruit_Copy_Constructor",
          "location": {
            "kind": "github",
            "gh_root": "https://github.com/bmw-software-engineering/lobster",
            "commit": "c550086fafeab2b3b490a57286f2a1cb219a74a1",
            "file": "tests_integration/projects/cpp_focus/fruit.trlc",
            "line": 50
          },
          "name": "fruits.Fruit_Copy_Constructor",
          "messages": [
            "missing reference to Verification Test"
          ],
          "just_up": [],
          "just_down": [],
          "just_global": [],
          "ref_up": [],
          "ref_down": [
            "cpp fruit.cpp:1:orchard::Fruit<double>::operator=:14"
          ],
          "tracing_status": "MISSING"
        },
        {
          "tag": "req fruits.Magic",
          "location": {
            "kind": "github",
            "gh_root": "https://github.com/bmw-software-engineering/lobster",
            "commit": "c550086fafeab2b3b490a57286f2a1cb219a74a1",
            "file": "tests_integration/projects/cpp_focus/fruit.trlc",
            "line": 55
          },
          "name": "fruits.Magic",
          "messages": [],
          "just_up": [],
          "just_down": [],
          "just_global": [],
          "ref_up": [],
          "ref_down": [
            "cpp fruit.cpp:1:orchard::Fruit<double>::operator<:33",
            "gtest BasketTest:AddAndShowContents"
          ],
          "tracing_status": "OK"
        },
        {
          "tag": "req fruits.SameLine1",
          "location": {
            "kind": "github",
            "gh_root": "https://github.com/bmw-software-engineering/lobster",
            "commit": "c550086fafeab2b3b490a57286f2a1cb219a74a1",
            "file": "tests_integration/projects/cpp_focus/fruit.trlc",
            "line": 60
          },
          "name": "fruits.SameLine1",
          "messages": [],
          "just_up": [],
          "just_down": [],
          "just_global": [],
          "ref_up": [],
          "ref_down": [
            "cpp fruit.cpp:1:orchard::Fruit<double>::operator=:14",
            "gtest CitrusTest:Sweetness"
          ],
          "tracing_status": "OK"
        },
        {
          "tag": "req fruits.SameLine2",
          "location": {
            "kind": "github",
            "gh_root": "https://github.com/bmw-software-engineering/lobster",
            "commit": "c550086fafeab2b3b490a57286f2a1cb219a74a1",
            "file": "tests_integration/projects/cpp_focus/fruit.trlc",
            "line": 65
          },
          "name": "fruits.SameLine2",
          "messages": [
            "missing reference to Verification Test"
          ],
          "just_up": [],
          "just_down": [],
          "just_global": [],
          "ref_up": [],
          "ref_down": [
            "cpp fruit.cpp:1:orchard::Fruit<double>::operator=:14"
          ],
          "tracing_status": "MISSING"
        },
        {
          "tag": "req fruits.SameLine3",
          "location": {
            "kind": "github",
            "gh_root": "https://github.com/bmw-software-engineering/lobster",
            "commit": "c550086fafeab2b3b490a57286f2a1cb219a74a1",
            "file": "tests_integration/projects/cpp_focus/fruit.trlc",
            "line": 70
          },
          "name": "fruits.SameLine3",
          "messages": [
            "missing reference to Verification Test"
          ],
          "just_up": [],
          "just_down": [],
          "just_global": [],
          "ref_up": [],
          "ref_down": [
            "cpp fruit.cpp:1:orchard::Fruit<double>::operator=:14"
          ],
          "tracing_status": "MISSING"
        },
        {
          "tag": "req fruits.SameLine4",
          "location": {
            "kind": "github",
            "gh_root": "https://github.com/bmw-software-engineering/lobster",
            "commit": "c550086fafeab2b3b490a57286f2a1cb219a74a1",
            "file": "tests_integration/projects/cpp_focus/fruit.trlc",
            "line": 75
          },
          "name": "fruits.SameLine4",
          "messages": [
            "missing reference to Verification Test"
          ],
          "just_up": [],
          "just_down": [],
          "just_global": [],
          "ref_up": [],
          "ref_down": [
            "cpp fruit.cpp:1:orchard::Fruit<double>::operator=:14"
          ],
          "tracing_status": "MISSING"
        }
      ],
      "coverage": 26.666666666666668
    },
    {
      "name": "Code",
<<<<<<< HEAD
      "kind": "",
=======
>>>>>>> 0377e4dc
      "items": [
        {
          "tag": "cpp fruit.cpp:1:orchard::Fruit<double>::operator=:14",
          "location": {
            "kind": "github",
            "gh_root": "https://github.com/bmw-software-engineering/lobster",
            "commit": "c550086fafeab2b3b490a57286f2a1cb219a74a1",
            "file": "tests_integration/projects/cpp_focus/fruit.cpp",
            "line": 14
          },
          "name": "orchard::Fruit<double>::operator=",
          "messages": [],
          "just_up": [],
          "just_down": [],
          "just_global": [],
          "ref_up": [
            "req fruits.SameLine4",
            "req fruits.SameLine3",
            "req fruits.SameLine2",
            "req fruits.SameLine1",
            "req fruits.Fruit_Copy_Constructor"
          ],
          "ref_down": [],
          "tracing_status": "OK"
        },
        {
          "tag": "cpp fruit.cpp:1:orchard::Fruit<double>::operator*:26",
          "location": {
            "kind": "github",
            "gh_root": "https://github.com/bmw-software-engineering/lobster",
            "commit": "c550086fafeab2b3b490a57286f2a1cb219a74a1",
            "file": "tests_integration/projects/cpp_focus/fruit.cpp",
            "line": 26
          },
          "name": "orchard::Fruit<double>::operator*",
          "messages": [
            "unknown tracing target req cd-456",
            "unknown tracing target req ab-123",
            "unknown tracing target req 89",
            "unknown tracing target req 456",
            "unknown tracing target req 123",
            "missing up reference"
          ],
          "just_up": [],
          "just_down": [],
          "just_global": [],
          "tracing_status": "MISSING"
        },
        {
          "tag": "cpp fruit.cpp:1:orchard::Fruit<double>::operator<:33",
          "location": {
            "kind": "github",
            "gh_root": "https://github.com/bmw-software-engineering/lobster",
            "commit": "c550086fafeab2b3b490a57286f2a1cb219a74a1",
            "file": "tests_integration/projects/cpp_focus/fruit.cpp",
            "line": 33
          },
          "name": "orchard::Fruit<double>::operator<",
          "messages": [],
          "just_up": [],
          "just_down": [],
          "just_global": [],
          "ref_up": [
            "req fruits.Magic",
            "req fruits.Fruit_Less_Than_Operator"
          ],
          "ref_down": [],
          "tracing_status": "OK"
        },
        {
          "tag": "cpp fruit.cpp:1:orchard::Fruit<double>::operator>:39",
          "location": {
            "kind": "github",
            "gh_root": "https://github.com/bmw-software-engineering/lobster",
            "commit": "c550086fafeab2b3b490a57286f2a1cb219a74a1",
            "file": "tests_integration/projects/cpp_focus/fruit.cpp",
            "line": 39
          },
          "name": "orchard::Fruit<double>::operator>",
          "messages": [
            "missing up reference"
          ],
          "just_up": [],
          "just_down": [],
          "just_global": [],
          "tracing_status": "MISSING"
        },
        {
          "tag": "cpp fruit.cpp:1:orchard::Fruit<double>::operator&:44",
          "location": {
            "kind": "github",
            "gh_root": "https://github.com/bmw-software-engineering/lobster",
            "commit": "c550086fafeab2b3b490a57286f2a1cb219a74a1",
            "file": "tests_integration/projects/cpp_focus/fruit.cpp",
            "line": 44
          },
          "name": "orchard::Fruit<double>::operator&",
          "messages": [
            "missing up reference"
          ],
          "just_up": [],
          "just_down": [],
          "just_global": [],
          "tracing_status": "MISSING"
        },
        {
          "tag": "cpp fruit.cpp:1:orchard::Fruit<double>::operator|:49",
          "location": {
            "kind": "github",
            "gh_root": "https://github.com/bmw-software-engineering/lobster",
            "commit": "c550086fafeab2b3b490a57286f2a1cb219a74a1",
            "file": "tests_integration/projects/cpp_focus/fruit.cpp",
            "line": 49
          },
          "name": "orchard::Fruit<double>::operator|",
          "messages": [
            "missing up reference"
          ],
          "just_up": [],
          "just_down": [],
          "just_global": [],
          "tracing_status": "MISSING"
        },
        {
          "tag": "cpp fruit.cpp:1:orchard::Fruit<double>::operator/:54",
          "location": {
            "kind": "github",
            "gh_root": "https://github.com/bmw-software-engineering/lobster",
            "commit": "c550086fafeab2b3b490a57286f2a1cb219a74a1",
            "file": "tests_integration/projects/cpp_focus/fruit.cpp",
            "line": 54
          },
          "name": "orchard::Fruit<double>::operator/",
          "messages": [
            "missing up reference"
          ],
          "just_up": [],
          "just_down": [],
          "just_global": [],
          "tracing_status": "MISSING"
        },
        {
          "tag": "cpp fruit.cpp:1:orchard::Fruit<double>::operator[]:59",
          "location": {
            "kind": "github",
            "gh_root": "https://github.com/bmw-software-engineering/lobster",
            "commit": "c550086fafeab2b3b490a57286f2a1cb219a74a1",
            "file": "tests_integration/projects/cpp_focus/fruit.cpp",
            "line": 59
          },
          "name": "orchard::Fruit<double>::operator[]",
          "messages": [
            "missing up reference"
          ],
          "just_up": [],
          "just_down": [],
          "just_global": [],
          "tracing_status": "MISSING"
        },
        {
          "tag": "cpp fruit.cpp:1:orchard::Fruit<double>::operator~:64",
          "location": {
            "kind": "github",
            "gh_root": "https://github.com/bmw-software-engineering/lobster",
            "commit": "c550086fafeab2b3b490a57286f2a1cb219a74a1",
            "file": "tests_integration/projects/cpp_focus/fruit.cpp",
            "line": 64
          },
          "name": "orchard::Fruit<double>::operator~",
          "messages": [
            "missing up reference"
          ],
          "just_up": [],
          "just_down": [],
          "just_global": [],
          "tracing_status": "MISSING"
        },
        {
          "tag": "cpp fruit.cpp:1:orchard::Fruit<double>::complicatedFunc:79",
          "location": {
            "kind": "github",
            "gh_root": "https://github.com/bmw-software-engineering/lobster",
            "commit": "c550086fafeab2b3b490a57286f2a1cb219a74a1",
            "file": "tests_integration/projects/cpp_focus/fruit.cpp",
            "line": 79
          },
          "name": "orchard::Fruit<double>::complicatedFunc",
          "messages": [
            "missing up reference"
          ],
          "just_up": [],
          "just_down": [],
          "just_global": [],
          "tracing_status": "MISSING"
        },
        {
          "tag": "cpp fruit.cpp:1:orchard::Fruit<double>::refAndPtrFunc:83",
          "location": {
            "kind": "github",
            "gh_root": "https://github.com/bmw-software-engineering/lobster",
            "commit": "c550086fafeab2b3b490a57286f2a1cb219a74a1",
            "file": "tests_integration/projects/cpp_focus/fruit.cpp",
            "line": 83
          },
          "name": "orchard::Fruit<double>::refAndPtrFunc",
          "messages": [
            "missing up reference"
          ],
          "just_up": [],
          "just_down": [],
          "just_global": [],
          "tracing_status": "MISSING"
        },
        {
          "tag": "cpp fruit.cpp:1:orchard::Fruit<double>::crazySignature:87",
          "location": {
            "kind": "github",
            "gh_root": "https://github.com/bmw-software-engineering/lobster",
            "commit": "c550086fafeab2b3b490a57286f2a1cb219a74a1",
            "file": "tests_integration/projects/cpp_focus/fruit.cpp",
            "line": 87
          },
          "name": "orchard::Fruit<double>::crazySignature",
          "messages": [
            "missing up reference"
          ],
          "just_up": [],
          "just_down": [],
          "just_global": [],
          "tracing_status": "MISSING"
        },
        {
          "tag": "cpp fruit.cpp:1:buyBanana:90",
          "location": {
            "kind": "github",
            "gh_root": "https://github.com/bmw-software-engineering/lobster",
            "commit": "c550086fafeab2b3b490a57286f2a1cb219a74a1",
            "file": "tests_integration/projects/cpp_focus/fruit.cpp",
            "line": 90
          },
          "name": "buyBanana",
          "messages": [],
          "just_up": [],
          "just_down": [],
          "just_global": [],
          "ref_up": [
            "req fruits.Buy_Banana2",
            "req fruits.Buy_Banana1"
          ],
          "ref_down": [],
          "tracing_status": "OK"
        },
        {
          "tag": "cpp fruit.cpp:1:sellBanana:96",
          "location": {
            "kind": "github",
            "gh_root": "https://github.com/bmw-software-engineering/lobster",
            "commit": "c550086fafeab2b3b490a57286f2a1cb219a74a1",
            "file": "tests_integration/projects/cpp_focus/fruit.cpp",
            "line": 96
          },
          "name": "sellBanana",
          "messages": [],
          "just_up": [],
          "just_down": [],
          "just_global": [],
          "ref_up": [
            "req fruits.Sell_Banana2",
            "req fruits.Sell_Banana1"
          ],
          "ref_down": [],
          "tracing_status": "OK"
        },
        {
          "tag": "cpp fruit.cpp:1:clearBasket:113",
          "location": {
            "kind": "github",
            "gh_root": "https://github.com/bmw-software-engineering/lobster",
            "commit": "c550086fafeab2b3b490a57286f2a1cb219a74a1",
            "file": "tests_integration/projects/cpp_focus/fruit.cpp",
            "line": 113
          },
          "name": "clearBasket",
          "messages": [],
          "just_up": [],
          "just_down": [],
          "just_global": [],
          "ref_up": [
            "req fruits.Clear_Basket"
          ],
          "ref_down": [],
          "tracing_status": "OK"
        },
        {
          "tag": "cpp fruit.cpp:1:checkBasket:121",
          "location": {
            "kind": "github",
            "gh_root": "https://github.com/bmw-software-engineering/lobster",
            "commit": "c550086fafeab2b3b490a57286f2a1cb219a74a1",
            "file": "tests_integration/projects/cpp_focus/fruit.cpp",
            "line": 121
          },
          "name": "checkBasket",
          "messages": [],
          "just_up": [],
          "just_down": [],
          "just_global": [],
          "ref_up": [
            "req fruits.Check_Basket"
          ],
          "ref_down": [],
          "tracing_status": "OK"
        },
        {
          "tag": "cpp fruit.cpp:1:throwBanana:132",
          "location": {
            "kind": "github",
            "gh_root": "https://github.com/bmw-software-engineering/lobster",
            "commit": "c550086fafeab2b3b490a57286f2a1cb219a74a1",
            "file": "tests_integration/projects/cpp_focus/fruit.cpp",
            "line": 132
          },
          "name": "throwBanana",
          "messages": [],
          "just_up": [],
          "just_down": [],
          "just_global": [],
          "ref_up": [
            "req fruits.Throw_Banana"
          ],
          "ref_down": [],
          "tracing_status": "OK"
        },
        {
          "tag": "cpp fruit.cpp:1:main:148",
          "location": {
            "kind": "github",
            "gh_root": "https://github.com/bmw-software-engineering/lobster",
            "commit": "c550086fafeab2b3b490a57286f2a1cb219a74a1",
            "file": "tests_integration/projects/cpp_focus/fruit.cpp",
            "line": 148
          },
          "name": "main",
          "messages": [
            "missing up reference"
          ],
          "just_up": [],
          "just_down": [],
          "just_global": [],
          "tracing_status": "MISSING"
        }
      ],
      "coverage": 38.888888888888886
    },
    {
      "name": "Verification Test",
<<<<<<< HEAD
      "kind": "",
=======
>>>>>>> 0377e4dc
      "items": [
        {
          "tag": "gtest FruitTest:BasicProperties",
          "location": {
            "kind": "github",
            "gh_root": "https://github.com/bmw-software-engineering/lobster",
            "commit": "c550086fafeab2b3b490a57286f2a1cb219a74a1",
            "file": "tests_integration/projects/cpp_focus/fruit_test.cpp",
            "line": 9
          },
          "name": "FruitTest:BasicProperties",
          "messages": [],
          "just_up": [],
          "just_down": [],
          "just_global": [],
          "ref_up": [
            "req fruits.Clear_Basket"
          ],
          "ref_down": [],
          "tracing_status": "OK"
        },
        {
          "tag": "gtest CitrusTest:Sweetness",
          "location": {
            "kind": "github",
            "gh_root": "https://github.com/bmw-software-engineering/lobster",
            "commit": "c550086fafeab2b3b490a57286f2a1cb219a74a1",
            "file": "tests_integration/projects/cpp_focus/fruit_test.cpp",
            "line": 17
          },
          "name": "CitrusTest:Sweetness",
          "messages": [],
          "just_up": [],
          "just_down": [],
          "just_global": [],
          "ref_up": [
            "req fruits.SameLine1",
            "req fruits.Clear_Basket"
          ],
          "ref_down": [],
          "tracing_status": "OK"
        },
        {
          "tag": "gtest BasketTest:AddAndShowContents",
          "location": {
            "kind": "github",
            "gh_root": "https://github.com/bmw-software-engineering/lobster",
            "commit": "c550086fafeab2b3b490a57286f2a1cb219a74a1",
            "file": "tests_integration/projects/cpp_focus/fruit_test.cpp",
            "line": 29
          },
          "name": "BasketTest:AddAndShowContents",
          "messages": [],
          "just_up": [],
          "just_down": [],
          "just_global": [],
          "ref_up": [
            "req fruits.Magic"
          ],
          "ref_down": [],
          "tracing_status": "OK"
        },
        {
          "tag": "gtest BasketTest:ClearBasket",
          "location": {
            "kind": "github",
            "gh_root": "https://github.com/bmw-software-engineering/lobster",
            "commit": "c550086fafeab2b3b490a57286f2a1cb219a74a1",
            "file": "tests_integration/projects/cpp_focus/fruit_test.cpp",
            "line": 47
          },
          "name": "BasketTest:ClearBasket",
          "messages": [],
          "just_up": [],
          "just_down": [],
          "just_global": [],
          "ref_up": [
            "req fruits.Sweet_Banana"
          ],
          "ref_down": [],
          "tracing_status": "OK"
        },
        {
          "tag": "gtest BasketTest:FindInBasketTemplate",
          "location": {
            "kind": "github",
            "gh_root": "https://github.com/bmw-software-engineering/lobster",
            "commit": "c550086fafeab2b3b490a57286f2a1cb219a74a1",
            "file": "tests_integration/projects/cpp_focus/fruit_test.cpp",
            "line": 65
          },
          "name": "BasketTest:FindInBasketTemplate",
          "messages": [],
          "just_up": [],
          "just_down": [],
          "just_global": [],
          "ref_up": [
            "req fruits.Fruit_Less_Than_Operator"
          ],
          "ref_down": [],
          "tracing_status": "OK"
        }
      ],
      "coverage": 100.0
    }
  ],
  "policy": {
    "Software Requirements": {
      "name": "Software Requirements",
<<<<<<< HEAD
      "kind": "",
=======
>>>>>>> 0377e4dc
      "traces": [],
      "source": [
        {
          "file": "software-requirements.lobster"
        }
      ],
      "needs_tracing_up": false,
      "needs_tracing_down": true,
      "breakdown_requirements": [
        [
          "Code"
        ],
        [
          "Verification Test"
        ]
      ]
    },
    "Code": {
      "name": "Code",
<<<<<<< HEAD
      "kind": "",
=======
>>>>>>> 0377e4dc
      "traces": [
        "Software Requirements"
      ],
      "source": [
        {
          "file": "cppcode.lobster"
        }
      ],
      "needs_tracing_up": true,
      "needs_tracing_down": false,
      "breakdown_requirements": []
    },
    "Verification Test": {
      "name": "Verification Test",
<<<<<<< HEAD
      "kind": "",
=======
>>>>>>> 0377e4dc
      "traces": [
        "Software Requirements"
      ],
      "source": [
        {
          "file": "gtests.lobster"
        }
      ],
      "needs_tracing_up": true,
      "needs_tracing_down": false,
      "breakdown_requirements": []
    }
  },
  "matrix": []
}<|MERGE_RESOLUTION|>--- conflicted
+++ resolved
@@ -5,10 +5,6 @@
   "levels": [
     {
       "name": "Software Requirements",
-<<<<<<< HEAD
-      "kind": "",
-=======
->>>>>>> 0377e4dc
       "items": [
         {
           "tag": "req fruits.Buy_Banana1",
@@ -342,10 +338,6 @@
     },
     {
       "name": "Code",
-<<<<<<< HEAD
-      "kind": "",
-=======
->>>>>>> 0377e4dc
       "items": [
         {
           "tag": "cpp fruit.cpp:1:orchard::Fruit<double>::operator=:14",
@@ -702,10 +694,6 @@
     },
     {
       "name": "Verification Test",
-<<<<<<< HEAD
-      "kind": "",
-=======
->>>>>>> 0377e4dc
       "items": [
         {
           "tag": "gtest FruitTest:BasicProperties",
@@ -815,10 +803,6 @@
   "policy": {
     "Software Requirements": {
       "name": "Software Requirements",
-<<<<<<< HEAD
-      "kind": "",
-=======
->>>>>>> 0377e4dc
       "traces": [],
       "source": [
         {
@@ -838,10 +822,6 @@
     },
     "Code": {
       "name": "Code",
-<<<<<<< HEAD
-      "kind": "",
-=======
->>>>>>> 0377e4dc
       "traces": [
         "Software Requirements"
       ],
@@ -856,10 +836,6 @@
     },
     "Verification Test": {
       "name": "Verification Test",
-<<<<<<< HEAD
-      "kind": "",
-=======
->>>>>>> 0377e4dc
       "traces": [
         "Software Requirements"
       ],
