--- conflicted
+++ resolved
@@ -465,15 +465,9 @@
                     help="path to dot utility (https://graphviz.org), \
                     by default expected in PATH",
                     default=None)
-<<<<<<< HEAD
     ap.add_argument("--color-blind",
-                        action="store_true",
-                        help="Uses a color palette with a higher contrast for color blindness")
-=======
-    ap.add_argument("--color_blind",
-                        action="store_true",
-                        help="Enable color blind mode")
->>>>>>> 6ee431ee
+                    action="store_true",
+                    help="Uses a color palette with a higher contrast for color blindness")
     options = ap.parse_args()
 
     if not os.path.isfile(options.lobster_report):
